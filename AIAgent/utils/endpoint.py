<<<<<<< HEAD
# from datetime import datetime

endpoint_url = "http://localhost:10000/config/"
endpoint_rpa_url = "http://localhost:10002/alert"

# Function to get timestamp for print statements
# def get_timestamp():
#     return datetime.now().strftime('%Y-%m-%d %H:%M:%S')
=======
endpoint_url = "http://localhost:10000/config/"
endpoint_rpa_url = "http://localhost:12000/alert"
>>>>>>> 47a46ed3
<|MERGE_RESOLUTION|>--- conflicted
+++ resolved
@@ -1,4 +1,3 @@
-<<<<<<< HEAD
 # from datetime import datetime
 
 endpoint_url = "http://localhost:10000/config/"
@@ -7,7 +6,3 @@
 # Function to get timestamp for print statements
 # def get_timestamp():
 #     return datetime.now().strftime('%Y-%m-%d %H:%M:%S')
-=======
-endpoint_url = "http://localhost:10000/config/"
-endpoint_rpa_url = "http://localhost:12000/alert"
->>>>>>> 47a46ed3
